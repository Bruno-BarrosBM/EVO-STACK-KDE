--- conflicted
+++ resolved
@@ -24,6 +24,7 @@
     parser.add_argument("--csv", required=True, help="Path to winequality-red.csv")
     parser.add_argument("--seed", type=int, default=42)
     parser.add_argument("--outdir", default="outputs")
+    # defaults reduzidos para execuções mais rápidas
     parser.add_argument("--pop", type=int, default=20)
     parser.add_argument("--gens", type=int, default=10)
     parser.add_argument("--kfold", type=int, default=2)
@@ -37,7 +38,6 @@
     np.random.seed(seed)
     try:
         import torch
-
         torch.manual_seed(seed)
     except Exception:
         pass
@@ -57,8 +57,8 @@
 def main() -> None:
     _log_step("Iniciando pipeline EVO-STACK-KDE")
     args = parse_args()
-<<<<<<< HEAD
-
+
+    # ===== Modo de inferência com modelo salvo =====
     if args.load_model:
         _log_step(f"Carregando modelo salvo de '{args.load_model}'")
         payload = joblib.load(args.load_model)
@@ -111,8 +111,7 @@
         _log_step("Pipeline concluído utilizando modelo pré-treinado")
         return
 
-=======
->>>>>>> 211baeda
+    # ===== Fluxo de treino completo =====
     _log_step(f"Seed global definida como {args.seed}")
     seed_everything(args.seed)
 
@@ -164,9 +163,12 @@
     plot_pareto_2d([entry["fitness"] for entry in pareto], figures_dir / "pareto_2d.png")
     plot_hist_neglogp_test(-test_logp, figures_dir / "hist_test_logp.png")
 
-    joblib.dump({"model": model, "scaler": splits.scaler, "config": best_config.to_jsonable()}, models_dir / "best_model.pkl")
-
-<<<<<<< HEAD
+    joblib.dump(
+        {"model": model, "scaler": splits.scaler, "config": best_config.to_jsonable()},
+        models_dir / "best_model.pkl"
+    )
+
+    # pacote completo com metadados para uso posterior via --load_model
     final_model_payload = {
         "model": model,
         "scaler": splits.scaler,
@@ -181,22 +183,17 @@
             "run_dir": str(run_dir),
         },
     }
-
     final_model_path = outdir / "final_model.pkl"
     joblib.dump(final_model_payload, final_model_path)
     _log_step(f"Modelo final salvo em '{final_model_path}'")
 
-=======
->>>>>>> 211baeda
     metrics_path = outdir / "metrics.json"
-
     metrics = {
         "test_nll": test_nll,
         "knee_fitness": knee_entry["fitness"],
         "knee_config": knee_entry["config"],
         "pareto_run_dir": str(run_dir),
     }
-
     with open(metrics_path, "w", encoding="utf-8") as f:
         json.dump(metrics, f, indent=2)
 
